/******************************************************************************
 * utils.c
 * 
 * Copyright (c) 2004, K A Fraser
 */

#include <Python.h>
#include <stdio.h>
#include <stdlib.h>
#include <string.h>
#include <sys/ioctl.h>
#include <sys/types.h>
#include <sys/wait.h>
#include <sys/stat.h>
#include <sys/socket.h>
#include <sys/un.h>
#include <sys/mman.h>
#include <sys/poll.h>
#include <sys/sysmacros.h>
#include <fcntl.h>
#include <unistd.h>
#include <errno.h>
#include <signal.h>
#include <xc.h>

#include <xen/xen.h>
#include <xen/io/domain_controller.h>
#include <xen/linux/privcmd.h>

#define XENPKG "xen.lowlevel.xu"

/* Needed for Python versions earlier than 2.3. */
#ifndef PyMODINIT_FUNC
#define PyMODINIT_FUNC DL_EXPORT(void)
#endif

/* NB. The following should be kept in sync with the kernel's evtchn driver. */
#define EVTCHN_DEV_NAME  "/dev/xen/evtchn"
#define EVTCHN_DEV_MAJOR 10
#define EVTCHN_DEV_MINOR 201
/* /dev/xen/evtchn ioctls: */
/* EVTCHN_RESET: Clear and reinit the event buffer. Clear error condition. */
#define EVTCHN_RESET  _IO('E', 1)
/* EVTCHN_BIND: Bind to teh specified event-channel port. */
#define EVTCHN_BIND   _IO('E', 2)
/* EVTCHN_UNBIND: Unbind from the specified event-channel port. */
#define EVTCHN_UNBIND _IO('E', 3)

/* Size of a machine page frame. */
#define PAGE_SIZE 4096

/* Set the close-on-exec flag on a file descriptor.  Doesn't currently bother
 * to check for errors. */
/*
static void set_cloexec(int fd)
{
    int flags = fcntl(fd, F_GETFD, 0);

    if ( flags < 0 )
	return;

    flags |= FD_CLOEXEC;
    fcntl(fd, F_SETFD, flags);
}
*/
/*
 * *********************** XCS INTERFACE ***********************
 */

#include <arpa/inet.h>
#include <xcs_proto.h>

static int xcs_ctrl_fd = -1; /* control connection to the xcs server. */
static int xcs_data_fd = -1; /*    data connection to the xcs server. */
static u32 xcs_session_id = 0;

static int xcs_ctrl_send(xcs_msg_t *msg);
static int xcs_ctrl_read(xcs_msg_t *msg);
static int xcs_data_send(xcs_msg_t *msg);
static int xcs_data_read(xcs_msg_t *msg);

static int xcs_connect(char *path)
{
    struct sockaddr_un addr;
    int ret, len, flags;
    xcs_msg_t msg;

    if (xcs_data_fd != -1) /* already connected */
        return 0;
    
    xcs_ctrl_fd = socket(AF_UNIX, SOCK_STREAM, 0);
    if (xcs_ctrl_fd < 0)
    {
        printf("error creating xcs socket!\n");
        goto fail;
    }
    
    addr.sun_family = AF_UNIX;
    strcpy(addr.sun_path, path);
    len = sizeof(addr.sun_family) + strlen(addr.sun_path) + 1;

    ret = connect(xcs_ctrl_fd, (struct sockaddr *)&addr, len);
    if (ret < 0) 
    {
        printf("error connecting to xcs(ctrl)! (%d)\n", errno);
        goto ctrl_fd_fail;
    }

    /*set_cloexec(xcs_ctrl_fd);*/
            
    msg.type = XCS_CONNECT_CTRL;
    msg.u.connect.session_id = xcs_session_id;
    xcs_ctrl_send(&msg);
    xcs_ctrl_read(&msg); /* TODO: timeout + error! */
    
    if (msg.result != XCS_RSLT_OK)
    {
        printf("error connecting xcs control channel!\n");
        goto ctrl_fd_fail;
    }
    xcs_session_id = msg.u.connect.session_id;
    
    /* now the data connection. */
    xcs_data_fd = socket(AF_UNIX, SOCK_STREAM, 0);
    if (xcs_data_fd < 0)
    {
        printf("error creating xcs data socket!\n");
        goto ctrl_fd_fail;
    }
    
    addr.sun_family = AF_UNIX;
    strcpy(addr.sun_path, path);
    len = sizeof(addr.sun_family) + strlen(addr.sun_path) + 1;
    
    ret = connect(xcs_data_fd, (struct sockaddr *)&addr, len);
    if (ret < 0) 
    {
        printf("error connecting to xcs(data)! (%d)\n", errno);
        goto data_fd_fail;
    }

    //set_cloexec(xcs_data_fd);
    msg.type = XCS_CONNECT_DATA;
    msg.u.connect.session_id = xcs_session_id;
    xcs_data_send(&msg);
    xcs_data_read(&msg); /* TODO: timeout + error! */
    
    if (msg.result != XCS_RSLT_OK)
    {
        printf("error connecting xcs control channel!\n");
        goto ctrl_fd_fail;
    }
    
    if ( ((flags = fcntl(xcs_data_fd, F_GETFL, 0)) < 0) ||
        (fcntl(xcs_data_fd, F_SETFL, flags | O_NONBLOCK) < 0) )
    {
        printf("Unable to set non-blocking status on data socket.");
        goto data_fd_fail;
    }
    
    return 0;

data_fd_fail: 
    close(xcs_data_fd);  
    xcs_data_fd = -1;  
    
ctrl_fd_fail:
    close(xcs_ctrl_fd);
    xcs_ctrl_fd = -1; 
     
fail:
    return -1;
    
}

static void xcs_disconnect(void)
{
    close(xcs_data_fd);
    xcs_data_fd = -1;
    close(xcs_ctrl_fd);
    xcs_ctrl_fd = -1;
}

static int xcs_ctrl_read(xcs_msg_t *msg)
{
    int ret;
    
    ret = read(xcs_ctrl_fd, msg, sizeof(xcs_msg_t));
    return ret;
}

static int xcs_ctrl_send(xcs_msg_t *msg)
{
    int ret;
    
    ret = send(xcs_ctrl_fd, msg, sizeof(xcs_msg_t), 0);
    return ret;
}

static int xcs_data_read(xcs_msg_t *msg)
{
    int ret;
    
    ret = read(xcs_data_fd, msg, sizeof(xcs_msg_t));
    return ret;
}

static int xcs_data_send(xcs_msg_t *msg)
{
    int ret;
    
    ret = send(xcs_data_fd, msg, sizeof(xcs_msg_t), 0);
    return ret;
}


typedef struct kme_st {
    xcs_msg_t         msg;
    struct kme_st    *next;
} xcs_msg_ent_t;
    

#define XCS_RING_SIZE 64
static xcs_msg_ent_t *req_ring[64];
static unsigned req_prod = 0;
static unsigned req_cons = 0;

static xcs_msg_ent_t *rsp_ring[64];
static unsigned rsp_prod = 0;
static unsigned rsp_cons = 0;

#define REQ_RING_ENT(_idx) (req_ring[(_idx) % XCS_RING_SIZE])
#define RSP_RING_ENT(_idx) (rsp_ring[(_idx) % XCS_RING_SIZE]) 
#define REQ_RING_FULL ( req_prod - req_cons == XCS_RING_SIZE )
#define RSP_RING_FULL ( rsp_prod - rsp_cons == XCS_RING_SIZE )
#define REQ_RING_EMPTY ( req_prod == req_cons )
#define RSP_RING_EMPTY ( rsp_prod == rsp_cons )
/*
 * *********************** NOTIFIER ***********************
 */

typedef struct {
    PyObject_HEAD;
    int evtchn_fd;
} xu_notifier_object;

static PyObject *xu_notifier_read(PyObject *self, PyObject *args)
{
    xcs_msg_ent_t *ent;
    int ret;

    if ( !PyArg_ParseTuple(args, "") )
        return NULL;
         
    while ((!REQ_RING_FULL) && (!RSP_RING_FULL))
    {
        ent = (xcs_msg_ent_t *)malloc(sizeof(xcs_msg_ent_t));
        ret = xcs_data_read(&ent->msg);

        if (ret == -1)
        {
            free(ent);
            if ( errno == EINTR )
                continue;
            if ( errno == EAGAIN )
                break;
            return PyErr_SetFromErrno(PyExc_IOError);
        }
        
        switch (ent->msg.type)
        {
        case XCS_REQUEST:
            REQ_RING_ENT(req_prod) = ent;
            req_prod++;
            continue;

        case XCS_RESPONSE:
            RSP_RING_ENT(rsp_prod) = ent;
            rsp_prod++;
            continue;
            
        case XCS_VIRQ:
            ret = ent->msg.u.control.local_port;
            free(ent);
            return PyInt_FromLong(ret);

        default:
            /*printf("Throwing away xcs msg type: %u\n", ent->msg.type);*/
            free(ent);
        }
    }
    
    if (!REQ_RING_EMPTY) 
    {
        return PyInt_FromLong(REQ_RING_ENT(req_cons)->msg.u.control.local_port); 
    }
    
    if (!RSP_RING_EMPTY) 
    {
        return PyInt_FromLong(RSP_RING_ENT(rsp_cons)->msg.u.control.local_port); 
    }
    
    Py_INCREF(Py_None);
    return Py_None;
}

/* this is now a NOOP */
static PyObject *xu_notifier_unmask(PyObject *self, PyObject *args)
{
    Py_INCREF(Py_None);
    return Py_None;
}

/* this is now a NOOP */
static PyObject *xu_notifier_bind(PyObject *self, PyObject *args)
{
    Py_INCREF(Py_None);
    return Py_None;
}

static PyObject *xu_notifier_bind_virq(PyObject *self, 
            PyObject *args, PyObject *kwds)
{
    int virq;
    xcs_msg_t kmsg;

    static char *kwd_list[] = { "virq", NULL };
    if ( !PyArg_ParseTupleAndKeywords(args, kwds, "i", kwd_list, &virq) )
        return NULL;
    
    kmsg.type = XCS_VIRQ_BIND;
    kmsg.u.virq.virq  = virq;
    xcs_ctrl_send(&kmsg);
    xcs_ctrl_read(&kmsg);
    
    if ( kmsg.result != XCS_RSLT_OK )
    {  
        Py_INCREF(Py_None);
        return Py_None;
    }
    
    return PyInt_FromLong(kmsg.u.virq.port);
}

static PyObject *xu_notifier_virq_send(PyObject *self, 
            PyObject *args, PyObject *kwds)
{
    int port;
    xcs_msg_t kmsg;

    static char *kwd_list[] = { "port", NULL };
    if ( !PyArg_ParseTupleAndKeywords(args, kwds, "i", kwd_list, &port) )
        return NULL;
    
    kmsg.type = XCS_VIRQ;
    kmsg.u.control.local_port  = port;
    xcs_ctrl_send(&kmsg);
    xcs_ctrl_read(&kmsg);
    
    if ( kmsg.result != XCS_RSLT_OK )
    {  
        Py_INCREF(Py_None);
        return Py_None;
    }
    
    return PyInt_FromLong(kmsg.u.virq.port);
}

/* this is now a NOOP */
static PyObject *xu_notifier_unbind(PyObject *self, PyObject *args)
{
    Py_INCREF(Py_None);
    return Py_None;
}

static PyObject *xu_notifier_fileno(PyObject *self, PyObject *args)
{
    return PyInt_FromLong(xcs_data_fd);
}

static PyMethodDef xu_notifier_methods[] = {
    { "read",
      (PyCFunction)xu_notifier_read,
      METH_VARARGS,
      "Read a @port with pending notifications.\n" },

    { "unmask", 
      (PyCFunction)xu_notifier_unmask,
      METH_VARARGS,
      "Unmask notifications for a @port.\n" },

    { "bind", 
      (PyCFunction)xu_notifier_bind,
      METH_VARARGS,
      "Get notifications for a @port.\n" },

    { "unbind", 
      (PyCFunction)xu_notifier_unbind,
      METH_VARARGS,
      "No longer get notifications for a @port.\n" },
      
    { "bind_virq",
      (PyCFunction)xu_notifier_bind_virq,
      METH_VARARGS | METH_KEYWORDS,
      "Get notifications for a virq.\n" 
      " virq [int]: VIRQ to bind.\n\n" },
      
    { "virq_send",
      (PyCFunction)xu_notifier_virq_send,
      METH_VARARGS | METH_KEYWORDS,
      "Fire a virq notification.\n" 
      " port [int]: port that VIRQ is bound to.\n\n" },

    { "fileno", 
      (PyCFunction)xu_notifier_fileno,
      METH_VARARGS,
      "Return the file descriptor for the notification channel.\n" },

    { NULL, NULL, 0, NULL }
};

staticforward PyTypeObject xu_notifier_type;

/* connect to xcs if we aren't already, and return a dummy object. */
static PyObject *xu_notifier_new(PyObject *self, PyObject *args)
{
    xu_notifier_object *xun;
    int i;

    if ( !PyArg_ParseTuple(args, "") )
        return NULL;

    xun = PyObject_New(xu_notifier_object, &xu_notifier_type);

    for (i = 0; i < XCS_RING_SIZE; i++) 
        REQ_RING_ENT(i) = RSP_RING_ENT(i) = NULL;
    
    (void)xcs_connect(XCS_SUN_PATH);
    

    return (PyObject *)xun;
}

static PyObject *xu_notifier_getattr(PyObject *obj, char *name)
{
    return Py_FindMethod(xu_notifier_methods, obj, name);
}

static void xu_notifier_dealloc(PyObject *self)
{
    xcs_disconnect();
    PyObject_Del(self);
}

static PyTypeObject xu_notifier_type = {
    PyObject_HEAD_INIT(&PyType_Type)
    0,
    "notifier",
    sizeof(xu_notifier_object),
    0,
    xu_notifier_dealloc, /* tp_dealloc     */
    NULL,                /* tp_print       */
    xu_notifier_getattr, /* tp_getattr     */
    NULL,                /* tp_setattr     */
    NULL,                /* tp_compare     */
    NULL,                /* tp_repr        */
    NULL,                /* tp_as_number   */
    NULL,                /* tp_as_sequence */
    NULL,                /* tp_as_mapping  */
    NULL                 /* tp_hash        */
};



/*
 * *********************** MESSAGE ***********************
 */

#define TYPE(_x,_y) (((_x)<<8)|(_y))

#define P2C(_struct, _field, _ctype)                                      \
    do {                                                                  \
        PyObject *obj;                                                    \
        if ( (obj = PyDict_GetItemString(payload, #_field)) != NULL )     \
        {                                                                 \
            if ( PyInt_Check(obj) )                                       \
            {                                                             \
                ((_struct *)&xum->msg.msg[0])->_field =                   \
                  (_ctype)PyInt_AsLong(obj);                              \
                dict_items_parsed++;                                      \
            }                                                             \
            else if ( PyLong_Check(obj) )                                 \
            {                                                             \
                ((_struct *)&xum->msg.msg[0])->_field =                   \
                  (_ctype)PyLong_AsUnsignedLongLong(obj);                 \
                dict_items_parsed++;                                      \
            }                                                             \
        }                                                                 \
        xum->msg.length = sizeof(_struct);                                \
    } while ( 0 )

/** Set a char[] field in a struct from a Python string.
 * Can't do this in P2C because of the typing.
 */
#define P2CSTRING(_struct, _field)                                        \
    do {                                                                  \
        PyObject *obj;                                                    \
        if ( (obj = PyDict_GetItemString(payload, #_field)) != NULL )     \
        {                                                                 \
            if ( PyString_Check(obj) )                                    \
            {                                                             \
                _struct * _cobj = (_struct *)&xum->msg.msg[0];            \
                int _field_n = sizeof(_cobj->_field);                     \
                memset(_cobj->_field, 0, _field_n);                       \
                strncpy(_cobj->_field,                                    \
                        PyString_AsString(obj),                           \
                        _field_n - 1);                                    \
                dict_items_parsed++;                                      \
            }                                                             \
        }                                                                 \
        xum->msg.length = sizeof(_struct);                                \
    } while ( 0 )

#define C2P(_struct, _field, _pytype, _ctype)                             \
    do {                                                                  \
        PyObject *obj = Py ## _pytype ## _From ## _ctype                  \
                        (((_struct *)&xum->msg.msg[0])->_field);          \
        if ( dict == NULL ) dict = PyDict_New();                          \
        PyDict_SetItemString(dict, #_field, obj);                         \
    } while ( 0 )

#define PSTR2CHAR(_struct, _field)                                        \
 do {                                                                     \
     PyObject *obj;                                                       \
        if ( (obj = PyDict_GetItemString(payload, #_field)) != NULL )     \
        {                                                                 \
            if ( PyString_Check(obj) )                                    \
            {                                                             \
                char *buffer = PyString_AsString(obj);                    \
                                                                          \
                strcpy(((_struct *)&xum->msg.msg[0])->_field,             \
                        buffer);                                          \
                /* Should complain about length - think later */          \
                dict_items_parsed++;                                      \
            }                                                             \
        }                                                                 \
        xum->msg.length = sizeof(_struct);                                \
 } while ( 0 )

typedef struct {
    PyObject_HEAD;
    control_msg_t msg;
} xu_message_object;

static PyObject *xu_message_append_payload(PyObject *self, PyObject *args)
{
    xu_message_object *xum = (xu_message_object *)self;
    char *str;
    int len;

    if ( !PyArg_ParseTuple(args, "s#", &str, &len) )
        return NULL;

    if ( (len + xum->msg.length) > sizeof(xum->msg.msg) )
    {
        PyErr_SetString(PyExc_RuntimeError, "out of space in control message");
        return NULL;
    }

    memcpy(&xum->msg.msg[xum->msg.length], str, len);
    xum->msg.length += len;

    Py_INCREF(Py_None);
    return Py_None;
}

static PyObject *xu_message_set_response_fields(PyObject *self, PyObject *args)
{
    xu_message_object *xum = (xu_message_object *)self;
    PyObject *payload;
    int dict_items_parsed = 0;

    if ( !PyArg_ParseTuple(args, "O", &payload) )
        return NULL;

    if ( !PyDict_Check(payload) )
    {
        PyErr_SetString(PyExc_TypeError, "payload is not a dictionary");
        return NULL;
    }

    switch ( TYPE(xum->msg.type, xum->msg.subtype) )
    {
    case TYPE(CMSG_BLKIF_FE, CMSG_BLKIF_FE_DRIVER_STATUS):
        P2C(blkif_fe_driver_status_t, max_handle, u32);
        break;
    case TYPE(CMSG_NETIF_FE, CMSG_NETIF_FE_DRIVER_STATUS):
        P2C(netif_fe_driver_status_t, max_handle, u32);
        break;
    }

    if ( dict_items_parsed != PyDict_Size(payload) )
    {
        PyErr_SetString(PyExc_TypeError, "payload contains bad items");
        return NULL;
    }

    Py_INCREF(Py_None);
    return Py_None;
}

static PyObject *xu_message_get_payload(PyObject *self, PyObject *args)
{
    xu_message_object *xum = (xu_message_object *)self;
    PyObject *dict = NULL;

    if ( !PyArg_ParseTuple(args, "") )
        return NULL;

    switch ( TYPE(xum->msg.type, xum->msg.subtype) )
    {
    case TYPE(CMSG_BLKIF_FE, CMSG_BLKIF_FE_INTERFACE_STATUS):
        C2P(blkif_fe_interface_status_t, handle, Int, Long);
        C2P(blkif_fe_interface_status_t, status, Int, Long);
        C2P(blkif_fe_interface_status_t, evtchn, Int, Long);
        return dict;
    case TYPE(CMSG_BLKIF_FE, CMSG_BLKIF_FE_DRIVER_STATUS):
        C2P(blkif_fe_driver_status_t, status, Int, Long);
        return dict;
    case TYPE(CMSG_BLKIF_FE, CMSG_BLKIF_FE_INTERFACE_CONNECT):
        C2P(blkif_fe_interface_connect_t, handle,      Int, Long);
        C2P(blkif_fe_interface_connect_t, shmem_frame, Int, Long);
        return dict;
    case TYPE(CMSG_BLKIF_FE, CMSG_BLKIF_FE_INTERFACE_DISCONNECT):
        C2P(blkif_fe_interface_disconnect_t, handle, Int, Long);
        return dict;
    case TYPE(CMSG_BLKIF_BE, CMSG_BLKIF_BE_CREATE):
        C2P(blkif_be_create_t, domid,        Int, Long);
        C2P(blkif_be_create_t, blkif_handle, Int, Long);
        C2P(blkif_be_create_t, status,       Int, Long);
        return dict;
    case TYPE(CMSG_BLKIF_BE, CMSG_BLKIF_BE_DESTROY):
        C2P(blkif_be_destroy_t, domid,        Int, Long);
        C2P(blkif_be_destroy_t, blkif_handle, Int, Long);
        C2P(blkif_be_destroy_t, status,       Int, Long);
        return dict;
    case TYPE(CMSG_BLKIF_BE, CMSG_BLKIF_BE_CONNECT):
        C2P(blkif_be_connect_t, domid,        Int, Long);
        C2P(blkif_be_connect_t, blkif_handle, Int, Long);
        C2P(blkif_be_connect_t, shmem_frame,  Int, Long);
        C2P(blkif_be_connect_t, evtchn,       Int, Long);
        C2P(blkif_be_connect_t, status,       Int, Long);
        return dict;
    case TYPE(CMSG_BLKIF_BE, CMSG_BLKIF_BE_DISCONNECT):
        C2P(blkif_be_disconnect_t, domid,        Int, Long);
        C2P(blkif_be_disconnect_t, blkif_handle, Int, Long);
        C2P(blkif_be_disconnect_t, status,       Int, Long);
        return dict;
    case TYPE(CMSG_BLKIF_BE, CMSG_BLKIF_BE_VBD_CREATE):
        C2P(blkif_be_vbd_create_t, domid,        Int, Long);
        C2P(blkif_be_vbd_create_t, blkif_handle, Int, Long);
        C2P(blkif_be_vbd_create_t, vdevice,      Int, Long);
        C2P(blkif_be_vbd_create_t, readonly,     Int, Long);
        C2P(blkif_be_vbd_create_t, status,       Int, Long);
        return dict;
    case TYPE(CMSG_BLKIF_BE, CMSG_BLKIF_BE_VBD_DESTROY):
        C2P(blkif_be_vbd_destroy_t, domid,        Int, Long);
        C2P(blkif_be_vbd_destroy_t, blkif_handle, Int, Long);
        C2P(blkif_be_vbd_destroy_t, vdevice,      Int, Long);
        C2P(blkif_be_vbd_destroy_t, status,       Int, Long);
        return dict;
    case TYPE(CMSG_BLKIF_BE, CMSG_BLKIF_BE_VBD_GROW):
        C2P(blkif_be_vbd_grow_t, domid,         Int, Long);
        C2P(blkif_be_vbd_grow_t, blkif_handle,  Int, Long);
        C2P(blkif_be_vbd_grow_t, vdevice,       Int, Long);
        C2P(blkif_be_vbd_grow_t, extent.sector_start, 
             Long, UnsignedLongLong);
        C2P(blkif_be_vbd_grow_t, extent.sector_length, 
             Long, UnsignedLongLong);
        C2P(blkif_be_vbd_grow_t, extent.device, Int, Long);
        C2P(blkif_be_vbd_grow_t, status,        Int, Long);
        return dict;
    case TYPE(CMSG_BLKIF_BE, CMSG_BLKIF_BE_VBD_SHRINK):
        C2P(blkif_be_vbd_shrink_t, domid,        Int, Long);
        C2P(blkif_be_vbd_shrink_t, blkif_handle, Int, Long);
        C2P(blkif_be_vbd_shrink_t, vdevice,      Int, Long);
        C2P(blkif_be_vbd_shrink_t, status,       Int, Long);
        return dict;
    case TYPE(CMSG_BLKIF_BE, CMSG_BLKIF_BE_DRIVER_STATUS):
        C2P(blkif_be_driver_status_t, status, Int, Long);
        return dict;
    case TYPE(CMSG_NETIF_FE, CMSG_NETIF_FE_INTERFACE_STATUS):
        C2P(netif_fe_interface_status_t, handle, Int, Long);
        C2P(netif_fe_interface_status_t, status, Int, Long);
        C2P(netif_fe_interface_status_t, evtchn, Int, Long);
        C2P(netif_fe_interface_status_t, mac[0], Int, Long);
        C2P(netif_fe_interface_status_t, mac[1], Int, Long);
        C2P(netif_fe_interface_status_t, mac[2], Int, Long);
        C2P(netif_fe_interface_status_t, mac[3], Int, Long);
        C2P(netif_fe_interface_status_t, mac[4], Int, Long);
        C2P(netif_fe_interface_status_t, mac[5], Int, Long);
        return dict;
    case TYPE(CMSG_NETIF_FE, CMSG_NETIF_FE_DRIVER_STATUS):
        C2P(netif_fe_driver_status_t, status,        Int, Long);
        C2P(netif_fe_driver_status_t, max_handle,    Int, Long);
        return dict;
    case TYPE(CMSG_NETIF_FE, CMSG_NETIF_FE_INTERFACE_CONNECT):
        C2P(netif_fe_interface_connect_t, handle,         Int, Long);
        C2P(netif_fe_interface_connect_t, tx_shmem_frame, Int, Long);
        C2P(netif_fe_interface_connect_t, rx_shmem_frame, Int, Long);
        return dict;
    case TYPE(CMSG_NETIF_FE, CMSG_NETIF_FE_INTERFACE_DISCONNECT):
        C2P(netif_fe_interface_disconnect_t, handle, Int, Long);
        return dict;
    case TYPE(CMSG_NETIF_BE, CMSG_NETIF_BE_CREATE):
        C2P(netif_be_create_t, domid,        Int, Long);
        C2P(netif_be_create_t, netif_handle, Int, Long);
        C2P(netif_be_create_t, status,       Int, Long);
        return dict;
    case TYPE(CMSG_NETIF_BE, CMSG_NETIF_BE_DESTROY):
        C2P(netif_be_destroy_t, domid,        Int, Long);
        C2P(netif_be_destroy_t, netif_handle, Int, Long);
        C2P(netif_be_destroy_t, status,       Int, Long);
        return dict;
    case TYPE(CMSG_NETIF_BE, CMSG_NETIF_BE_CREDITLIMIT):
        C2P(netif_be_creditlimit_t, domid,        Int, Long);
        C2P(netif_be_creditlimit_t, netif_handle, Int, Long);
        C2P(netif_be_creditlimit_t, credit_bytes, Int, Long);
        C2P(netif_be_creditlimit_t, period_usec,  Int, Long);
        C2P(netif_be_creditlimit_t, status,       Int, Long);
        return dict;
    case TYPE(CMSG_NETIF_BE, CMSG_NETIF_BE_CONNECT):
        C2P(netif_be_connect_t, domid,          Int, Long);
        C2P(netif_be_connect_t, netif_handle,   Int, Long);
        C2P(netif_be_connect_t, tx_shmem_frame, Int, Long);
        C2P(netif_be_connect_t, rx_shmem_frame, Int, Long);
        C2P(netif_be_connect_t, evtchn,         Int, Long);
        C2P(netif_be_connect_t, status,         Int, Long);
        return dict;
    case TYPE(CMSG_NETIF_BE, CMSG_NETIF_BE_DISCONNECT):
        C2P(netif_be_disconnect_t, domid,        Int, Long);
        C2P(netif_be_disconnect_t, netif_handle, Int, Long);
        C2P(netif_be_disconnect_t, status,       Int, Long);
        return dict;
    case TYPE(CMSG_NETIF_BE, CMSG_NETIF_BE_DRIVER_STATUS):
        C2P(netif_be_driver_status_t, status, Int, Long);
        return dict;
    case TYPE(CMSG_USBIF_FE, CMSG_USBIF_FE_INTERFACE_STATUS_CHANGED):
        C2P(usbif_fe_interface_status_changed_t, status, Int, Long);
        C2P(usbif_fe_interface_status_changed_t, evtchn, Int, Long);
        C2P(usbif_fe_interface_status_changed_t, domid, Int, Long);
        C2P(usbif_fe_interface_status_changed_t, bandwidth, Int, Long);
	C2P(usbif_fe_interface_status_changed_t, num_ports, Int, Long);
        return dict;
    case TYPE(CMSG_USBIF_FE, CMSG_USBIF_FE_DRIVER_STATUS_CHANGED):
        C2P(usbif_fe_driver_status_changed_t, status, Int, Long);
        return dict;
    case TYPE(CMSG_USBIF_FE, CMSG_USBIF_FE_INTERFACE_CONNECT):
        C2P(usbif_fe_interface_connect_t, shmem_frame, Int, Long);
        return dict;
    case TYPE(CMSG_USBIF_FE, CMSG_USBIF_FE_INTERFACE_DISCONNECT):
        return dict;
    case TYPE(CMSG_USBIF_BE, CMSG_USBIF_BE_CREATE):
        C2P(usbif_be_create_t, domid, Int, Long);
        C2P(usbif_be_create_t, status, Int, Long);
        return dict;
    case TYPE(CMSG_USBIF_BE, CMSG_USBIF_BE_DESTROY):
        C2P(usbif_be_destroy_t, domid, Int, Long);
        C2P(usbif_be_destroy_t, status, Int, Long);
        return dict;
    case TYPE(CMSG_USBIF_BE, CMSG_USBIF_BE_CONNECT):
        C2P(usbif_be_connect_t, domid, Int, Long);
        C2P(usbif_be_connect_t, shmem_frame, Int, Long);
        C2P(usbif_be_connect_t, evtchn, Int, Long);
        C2P(usbif_be_connect_t, bandwidth, Int, Long);
        C2P(usbif_be_connect_t, status, Int, Long);
        return dict;
    case TYPE(CMSG_USBIF_BE, CMSG_USBIF_BE_DISCONNECT):
        C2P(usbif_be_disconnect_t, domid, Int, Long);
        C2P(usbif_be_disconnect_t, status, Int, Long);
        return dict;
    case TYPE(CMSG_USBIF_BE, CMSG_USBIF_BE_DRIVER_STATUS_CHANGED):
        C2P(usbif_be_driver_status_changed_t, status, Int, Long);
        return dict;
    case TYPE(CMSG_USBIF_BE, CMSG_USBIF_BE_CLAIM_PORT):
        C2P(usbif_be_claim_port_t, domid, Int, Long);
        C2P(usbif_be_claim_port_t, usbif_port, Int, Long);
        C2P(usbif_be_claim_port_t, status, Int, Long);
        C2P(usbif_be_claim_port_t, path, String, String);
        return dict;
    case TYPE(CMSG_USBIF_BE, CMSG_USBIF_BE_RELEASE_PORT):
        C2P(usbif_be_release_port_t, path, String, String);
        return dict;
    case TYPE(CMSG_MEM_REQUEST, CMSG_MEM_REQUEST_SET):
        C2P(mem_request_t, target, Int, Long);
        C2P(mem_request_t, status, Int, Long);
        return dict;
    }

    return PyString_FromStringAndSize((char *)xum->msg.msg, xum->msg.length);
}

static PyObject *xu_message_get_header(PyObject *self, PyObject *args)
{
    xu_message_object *xum = (xu_message_object *)self;

    if ( !PyArg_ParseTuple(args, "") )
        return NULL;

    return Py_BuildValue("{s:i,s:i,s:i}",
                         "type",    xum->msg.type,
                         "subtype", xum->msg.subtype,
                         "id",      xum->msg.id);
}

static PyMethodDef xu_message_methods[] = {
    { "append_payload", 
      (PyCFunction)xu_message_append_payload,
      METH_VARARGS,
      "Append @str to the message payload.\n" },

    { "set_response_fields",
      (PyCFunction)xu_message_set_response_fields,
      METH_VARARGS,
      "Fill in the response fields in a message that was passed to us.\n" },

    { "get_payload",
      (PyCFunction)xu_message_get_payload,
      METH_VARARGS,
      "Return the message payload in string form.\n" },

    { "get_header",
      (PyCFunction)xu_message_get_header,
      METH_VARARGS,
      "Returns a dictionary of values for @type, @subtype, and @id.\n" },

    { NULL, NULL, 0, NULL }
};

staticforward PyTypeObject xu_message_type;

static PyObject *xu_message_new(PyObject *self, PyObject *args)
{
    xu_message_object *xum;
    int type, subtype, id, dict_items_parsed = 0;
    PyObject *payload = NULL;

    if ( !PyArg_ParseTuple(args, "iii|O", &type, &subtype, &id, &payload) )
        return NULL;

    xum = PyObject_New(xu_message_object, &xu_message_type);

    xum->msg.type    = type;
    xum->msg.subtype = subtype;
    xum->msg.id      = id;
    xum->msg.length  = 0;

    if ( payload == NULL )
        return (PyObject *)xum;

    if ( !PyDict_Check(payload) )
    {
        PyErr_SetString(PyExc_TypeError, "payload is not a dictionary");
        PyObject_Del((PyObject *)xum);
        return NULL;
    }

    switch ( TYPE(type, subtype) )
    {
    case TYPE(CMSG_BLKIF_FE, CMSG_BLKIF_FE_INTERFACE_STATUS):
        P2C(blkif_fe_interface_status_t, handle, u32);
        P2C(blkif_fe_interface_status_t, status, u32);
        P2C(blkif_fe_interface_status_t, evtchn, u16);
        P2C(blkif_fe_interface_status_t, domid,  u16);
        break;
    case TYPE(CMSG_BLKIF_BE, CMSG_BLKIF_BE_CREATE):
        P2C(blkif_be_create_t, domid,        u32);
        P2C(blkif_be_create_t, blkif_handle, u32);
        break;
    case TYPE(CMSG_BLKIF_BE, CMSG_BLKIF_BE_DESTROY):
        P2C(blkif_be_destroy_t, domid,        u32);
        P2C(blkif_be_destroy_t, blkif_handle, u32);
        break;
    case TYPE(CMSG_BLKIF_BE, CMSG_BLKIF_BE_CONNECT):
        P2C(blkif_be_connect_t, domid,        u32);
        P2C(blkif_be_connect_t, blkif_handle, u32);
        P2C(blkif_be_connect_t, shmem_frame,  memory_t);
        P2C(blkif_be_connect_t, evtchn,       u16);
        break;
    case TYPE(CMSG_BLKIF_BE, CMSG_BLKIF_BE_DISCONNECT):
        P2C(blkif_be_disconnect_t, domid,        u32);
        P2C(blkif_be_disconnect_t, blkif_handle, u32);
        break;
    case TYPE(CMSG_BLKIF_BE, CMSG_BLKIF_BE_VBD_CREATE):
        P2C(blkif_be_vbd_create_t, domid,        u32);
        P2C(blkif_be_vbd_create_t, blkif_handle, u32);
        P2C(blkif_be_vbd_create_t, vdevice,      blkif_vdev_t);
        P2C(blkif_be_vbd_create_t, readonly,     u16);
        break;
    case TYPE(CMSG_BLKIF_BE, CMSG_BLKIF_BE_VBD_DESTROY):
        P2C(blkif_be_vbd_destroy_t, domid,        u32);
        P2C(blkif_be_vbd_destroy_t, blkif_handle, u32);
        P2C(blkif_be_vbd_destroy_t, vdevice,      blkif_vdev_t);
        break;
    case TYPE(CMSG_BLKIF_BE, CMSG_BLKIF_BE_VBD_GROW):
        P2C(blkif_be_vbd_grow_t, domid,                u32);
        P2C(blkif_be_vbd_grow_t, blkif_handle,         u32);
        P2C(blkif_be_vbd_grow_t, vdevice,              blkif_vdev_t);
        P2C(blkif_be_vbd_grow_t, extent.sector_start,  blkif_sector_t);
        P2C(blkif_be_vbd_grow_t, extent.sector_length, blkif_sector_t);
        P2C(blkif_be_vbd_grow_t, extent.device,        blkif_pdev_t);
        break;
    case TYPE(CMSG_BLKIF_BE, CMSG_BLKIF_BE_VBD_SHRINK):
        P2C(blkif_be_vbd_shrink_t, domid,        u32);
        P2C(blkif_be_vbd_shrink_t, blkif_handle, u32);
        P2C(blkif_be_vbd_shrink_t, vdevice,      blkif_vdev_t);
        break;
    case TYPE(CMSG_NETIF_FE, CMSG_NETIF_FE_INTERFACE_STATUS):
        P2C(netif_fe_interface_status_t, handle, u32);
        P2C(netif_fe_interface_status_t, status, u32);
        P2C(netif_fe_interface_status_t, evtchn, u16);
        P2C(netif_fe_interface_status_t, domid,  u16);
        P2C(netif_fe_interface_status_t, mac[0], u8);
        P2C(netif_fe_interface_status_t, mac[1], u8);
        P2C(netif_fe_interface_status_t, mac[2], u8);
        P2C(netif_fe_interface_status_t, mac[3], u8);
        P2C(netif_fe_interface_status_t, mac[4], u8);
        P2C(netif_fe_interface_status_t, mac[5], u8);
        break;
    case TYPE(CMSG_NETIF_BE, CMSG_NETIF_BE_CREATE):
        P2C(netif_be_create_t, domid,        u32);
        P2C(netif_be_create_t, netif_handle, u32);
        P2C(netif_be_create_t, mac[0],       u8);
        P2C(netif_be_create_t, mac[1],       u8);
        P2C(netif_be_create_t, mac[2],       u8);
        P2C(netif_be_create_t, mac[3],       u8);
        P2C(netif_be_create_t, mac[4],       u8);
        P2C(netif_be_create_t, mac[5],       u8);
        P2C(netif_be_create_t, be_mac[0],    u8);
        P2C(netif_be_create_t, be_mac[1],    u8);
        P2C(netif_be_create_t, be_mac[2],    u8);
        P2C(netif_be_create_t, be_mac[3],    u8);
        P2C(netif_be_create_t, be_mac[4],    u8);
        P2C(netif_be_create_t, be_mac[5],    u8);
        break;
    case TYPE(CMSG_NETIF_BE, CMSG_NETIF_BE_DESTROY):
        P2C(netif_be_destroy_t, domid,        u32);
        P2C(netif_be_destroy_t, netif_handle, u32);
        break;
    case TYPE(CMSG_NETIF_BE, CMSG_NETIF_BE_CREDITLIMIT):
        P2C(netif_be_creditlimit_t, domid,        u32);
        P2C(netif_be_creditlimit_t, netif_handle, u32);
        P2C(netif_be_creditlimit_t, credit_bytes, u32);
        P2C(netif_be_creditlimit_t, period_usec,  u32);
        break;
    case TYPE(CMSG_NETIF_BE, CMSG_NETIF_BE_CONNECT):
        P2C(netif_be_connect_t, domid,          u32);
        P2C(netif_be_connect_t, netif_handle,   u32);
        P2C(netif_be_connect_t, tx_shmem_frame, memory_t);
        P2C(netif_be_connect_t, rx_shmem_frame, memory_t);
        P2C(netif_be_connect_t, evtchn,         u16);
        break;
    case TYPE(CMSG_NETIF_BE, CMSG_NETIF_BE_DISCONNECT):
        P2C(netif_be_disconnect_t, domid,        u32);
        P2C(netif_be_disconnect_t, netif_handle, u32);
        break;
    case TYPE(CMSG_NETIF_FE, CMSG_NETIF_FE_DRIVER_STATUS):
        P2C(netif_fe_driver_status_t, status,        u32);
        P2C(netif_fe_driver_status_t, max_handle,    u32);
        break;
    case TYPE(CMSG_MEM_REQUEST, CMSG_MEM_REQUEST_SET):
        P2C(mem_request_t, target, u32);
        P2C(mem_request_t, status, u32);
        break;
<<<<<<< HEAD
    case TYPE(CMSG_USBIF_FE, CMSG_USBIF_FE_INTERFACE_STATUS_CHANGED):
        P2C(usbif_fe_interface_status_changed_t, status, u32);
        P2C(usbif_fe_interface_status_changed_t, evtchn, u16);
        P2C(usbif_fe_interface_status_changed_t, domid, domid_t);
        P2C(usbif_fe_interface_status_changed_t, bandwidth, u32);
	P2C(usbif_fe_interface_status_changed_t, num_ports, u32);
        break;
    case TYPE(CMSG_USBIF_FE, CMSG_USBIF_FE_DRIVER_STATUS_CHANGED):
        P2C(usbif_fe_driver_status_changed_t, status, u32);
        break;
    case TYPE(CMSG_USBIF_FE, CMSG_USBIF_FE_INTERFACE_CONNECT):
        P2C(usbif_fe_interface_connect_t, shmem_frame, memory_t);
        break;
    case TYPE(CMSG_USBIF_FE, CMSG_USBIF_FE_INTERFACE_DISCONNECT):
        break;
    case TYPE(CMSG_USBIF_BE, CMSG_USBIF_BE_CREATE):
        P2C(usbif_be_create_t, domid, domid_t);
        P2C(usbif_be_create_t, status, u32);
        break;
    case TYPE(CMSG_USBIF_BE, CMSG_USBIF_BE_DESTROY):
        P2C(usbif_be_destroy_t, domid, domid_t);
        P2C(usbif_be_destroy_t, status, u32);
        break;
    case TYPE(CMSG_USBIF_BE, CMSG_USBIF_BE_CONNECT):
        P2C(usbif_be_connect_t, domid, domid_t);
        P2C(usbif_be_connect_t, shmem_frame, memory_t);
        P2C(usbif_be_connect_t, evtchn, u32);
        P2C(usbif_be_connect_t, bandwidth, u32);
        P2C(usbif_be_connect_t, status, u32);
        break;
    case TYPE(CMSG_USBIF_BE, CMSG_USBIF_BE_DISCONNECT):
        P2C(usbif_be_disconnect_t, domid, domid_t);
        P2C(usbif_be_disconnect_t, status, u32);
        break;
    case TYPE(CMSG_USBIF_BE, CMSG_USBIF_BE_DRIVER_STATUS_CHANGED):
        P2C(usbif_be_driver_status_changed_t, status, u32);
        break;
    case TYPE(CMSG_USBIF_BE, CMSG_USBIF_BE_CLAIM_PORT):
        P2C(usbif_be_claim_port_t, domid, domid_t);
        P2C(usbif_be_claim_port_t, usbif_port, u32);
        P2C(usbif_be_claim_port_t, status, u32);
        PSTR2CHAR(usbif_be_claim_port_t, path);
        printf("dict items parsed = %d", dict_items_parsed);
        break;
    case TYPE(CMSG_USBIF_BE, CMSG_USBIF_BE_RELEASE_PORT):
        PSTR2CHAR(usbif_be_release_port_t, path);
=======
    case TYPE(CMSG_SHUTDOWN, CMSG_SHUTDOWN_SYSRQ):
        P2C(shutdown_sysrq_t, key, char);
>>>>>>> 9d44e5ae
        break;
    }

    if ( dict_items_parsed != PyDict_Size(payload) )
    {
        PyErr_SetString(PyExc_TypeError, "payload contains bad items");
        PyObject_Del((PyObject *)xum);
        return NULL;
    }

    return (PyObject *)xum;
}

static PyObject *xu_message_getattr(PyObject *obj, char *name)
{
    xu_message_object *xum;
    if ( strcmp(name, "MAX_PAYLOAD") == 0 )
        return PyInt_FromLong(sizeof(xum->msg.msg));
    return Py_FindMethod(xu_message_methods, obj, name);
}

static void xu_message_dealloc(PyObject *self)
{
    PyObject_Del(self);
}

static PyTypeObject xu_message_type = {
    PyObject_HEAD_INIT(&PyType_Type)
    0,
    "message",
    sizeof(xu_message_object),
    0,
    xu_message_dealloc,   /* tp_dealloc     */
    NULL,                /* tp_print       */
    xu_message_getattr,   /* tp_getattr     */
    NULL,                /* tp_setattr     */
    NULL,                /* tp_compare     */
    NULL,                /* tp_repr        */
    NULL,                /* tp_as_number   */
    NULL,                /* tp_as_sequence */
    NULL,                /* tp_as_mapping  */
    NULL                 /* tp_hash        */
};



/*
 * *********************** PORT ***********************
 */

typedef struct xu_port_object {
    PyObject_HEAD;
    int xc_handle;
    int connected;
    u32 remote_dom;
    int local_port, remote_port;
    struct xu_port_object *fix_next;
} xu_port_object;

static PyObject *port_error;

/* now a NOOP */
static PyObject *xu_port_notify(PyObject *self, PyObject *args)
{
    Py_INCREF(Py_None);
    return Py_None;
}

static PyObject *xu_port_read_request(PyObject *self, PyObject *args)
{
    xu_port_object    *xup = (xu_port_object *)self;
    xu_message_object *xum;
    control_msg_t     *cmsg;
    unsigned          i;
    xcs_msg_ent_t    *ent = NULL;
    
    for ( i = req_cons; (i != req_prod); i++ ) {
        ent = REQ_RING_ENT(i);
        if (ent == NULL) 
            continue;
        if (ent->msg.u.control.remote_dom == xup->remote_dom)
            break;
    }
    
    if ((ent == NULL) ||
        (ent->msg.u.control.remote_dom != xup->remote_dom)) 
        goto none;

    cmsg = &ent->msg.u.control.msg;
    xum = PyObject_New(xu_message_object, &xu_message_type);
    memcpy(&xum->msg, cmsg, sizeof(*cmsg));
    if ( xum->msg.length > sizeof(xum->msg.msg) )
        xum->msg.length = sizeof(xum->msg.msg);
    free(ent);
    
    /* remove the entry from the ring and advance the consumer if possible */
    REQ_RING_ENT(i) = NULL;
    while ( (REQ_RING_ENT(req_cons) == NULL) && (!REQ_RING_EMPTY) )
        req_cons++;
    
    return (PyObject *)xum;
    
none:
    Py_INCREF(Py_None);
    return Py_None;
    
}

static PyObject *xu_port_write_request(PyObject *self, PyObject *args)
{
    xu_port_object    *xup = (xu_port_object *)self;
    xu_message_object *xum;
    xcs_msg_t          kmsg;

    if ( !PyArg_ParseTuple(args, "O", (PyObject **)&xum) )
        return NULL;

    if ( !PyObject_TypeCheck((PyObject *)xum, &xu_message_type) )
    {
        PyErr_SetString(PyExc_TypeError, "expected a " XENPKG ".message");
        return NULL;        
    }

    kmsg.type = XCS_REQUEST;
    kmsg.u.control.remote_dom = xup->remote_dom;
    memcpy(&kmsg.u.control.msg, &xum->msg, sizeof(control_msg_t));
    xcs_data_send(&kmsg);
    
    Py_INCREF(Py_None);
    return Py_None;
}

static PyObject *xu_port_read_response(PyObject *self, PyObject *args)
{
    xu_port_object    *xup = (xu_port_object *)self;
    xu_message_object *xum;
    control_msg_t     *cmsg;
    unsigned          i;
    xcs_msg_ent_t    *ent = NULL;
    
    for ( i = rsp_cons; (i != rsp_prod); i++ ) {
        ent = RSP_RING_ENT(i);
        if (ent == NULL) 
            continue;
        if (ent->msg.u.control.remote_dom == xup->remote_dom)
            break;
    }
    
    if ((ent == NULL) ||
        (ent->msg.u.control.remote_dom != xup->remote_dom))
         goto none;

    cmsg = &ent->msg.u.control.msg;
    xum = PyObject_New(xu_message_object, &xu_message_type);
    memcpy(&xum->msg, cmsg, sizeof(*cmsg));
    if ( xum->msg.length > sizeof(xum->msg.msg) )
        xum->msg.length = sizeof(xum->msg.msg);
    free(ent);
    
    /* remove the entry from the ring and advance the consumer if possible */
    RSP_RING_ENT(i) = NULL;
    while ( (RSP_RING_ENT(rsp_cons) == NULL) && (!RSP_RING_EMPTY) )
        rsp_cons++;
    
    return (PyObject *)xum;
    
none:
    Py_INCREF(Py_None);
    return Py_None;
    
}

static PyObject *xu_port_write_response(PyObject *self, PyObject *args)
{
    xu_port_object    *xup = (xu_port_object *)self;
    xu_message_object *xum;
    xcs_msg_t          kmsg;

    if ( !PyArg_ParseTuple(args, "O", (PyObject **)&xum) )
        return NULL;

    if ( !PyObject_TypeCheck((PyObject *)xum, &xu_message_type) )
    {
        PyErr_SetString(PyExc_TypeError, "expected a " XENPKG ".message");
        return NULL;        
    }

    kmsg.type = XCS_RESPONSE;
    kmsg.u.control.remote_dom = xup->remote_dom;
    memcpy(&kmsg.u.control.msg, &xum->msg, sizeof(control_msg_t));
    xcs_data_send(&kmsg);

    Py_INCREF(Py_None);
    return Py_None;
}

static PyObject *xu_port_request_to_read(PyObject *self, PyObject *args)
{
    xu_port_object   *xup = (xu_port_object *)self;
    xcs_msg_ent_t    *ent;
    int               found = 0;
    unsigned          i;
  
    if ( !PyArg_ParseTuple(args, "") )
        return NULL;

    for ( i = req_cons; (i != req_prod); i++ ) {
        ent = REQ_RING_ENT(i);
        if (ent == NULL) 
            continue;
        if (ent->msg.u.control.remote_dom == xup->remote_dom) {
            found = 1;
            break;
        }
    }
    
    return PyInt_FromLong(found);
}

static PyObject *xu_port_space_to_write_request(PyObject *self, PyObject *args)
{
    if ( !PyArg_ParseTuple(args, "") )
        return NULL;

    return PyInt_FromLong(1);
}

static PyObject *xu_port_response_to_read(PyObject *self, PyObject *args)
{
    xu_port_object   *xup = (xu_port_object *)self;
    xcs_msg_ent_t    *ent;
    int               found = 0;
    unsigned          i;
  
    if ( !PyArg_ParseTuple(args, "") )
        return NULL;

    for ( i = rsp_cons; (i != rsp_prod); i++ ) {
        ent = RSP_RING_ENT(i);
        if (ent == NULL) 
            continue;
        if (ent->msg.u.control.remote_dom == xup->remote_dom) {
            found = 1;
            break;
        }
    }
    
    return PyInt_FromLong(found);
}

static PyObject *xu_port_space_to_write_response(
    PyObject *self, PyObject *args)
{
    if ( !PyArg_ParseTuple(args, "") )
        return NULL;

    return PyInt_FromLong(1);
}

/* NOOP */
static PyObject *xu_port_connect(PyObject *self, PyObject *args)
{
    Py_INCREF(Py_None);
    return Py_None;
}

/* NOOP */
static PyObject *xu_port_disconnect(PyObject *self, PyObject *args)
{
    Py_INCREF(Py_None);
    return Py_None;
}

static PyObject *xu_port_register(PyObject *self, PyObject *args, 
        PyObject *kwds)
{
    int type;
    xcs_msg_t msg;
    xu_port_object   *xup = (xu_port_object *)self;
    static char *kwd_list[] = { "type", NULL };

    if ( !PyArg_ParseTupleAndKeywords(args, kwds, "i", kwd_list,
                                      &type) )
        return NULL;
    
    msg.type = XCS_MSG_BIND;
    msg.u.bind.port = xup->local_port;
    msg.u.bind.type = type;
    xcs_ctrl_send(&msg);
    xcs_ctrl_read(&msg);
    
    if (msg.result != XCS_RSLT_OK)
    {
        return PyInt_FromLong(0);
    }
    
    return PyInt_FromLong(1);        
}

static PyObject *xu_port_deregister(PyObject *self, PyObject *args,
        PyObject *kwds)
{
    int type;
    xcs_msg_t msg;
    xu_port_object   *xup = (xu_port_object *)self;
    static char *kwd_list[] = { "type", NULL };

    if ( !PyArg_ParseTupleAndKeywords(args, kwds, "i", kwd_list,
                                      &type) )
        return NULL;
    
    msg.type = XCS_MSG_UNBIND;
    msg.u.bind.port = xup->local_port;
    msg.u.bind.type = type;
    xcs_ctrl_send(&msg);
    xcs_ctrl_read(&msg);
    
    if (msg.result != XCS_RSLT_OK)
    {
        return PyInt_FromLong(0);
    }
    
    return PyInt_FromLong(1);        
}

static PyMethodDef xu_port_methods[] = {
    { "notify",
      (PyCFunction)xu_port_notify,
      METH_VARARGS,
      "Send a notification to the remote end.\n" },

    { "read_request",
      (PyCFunction)xu_port_read_request,
      METH_VARARGS,
      "Read a request message from the control interface.\n" },

    { "write_request",
      (PyCFunction)xu_port_write_request,
      METH_VARARGS,
      "Write a request message to the control interface.\n" },

    { "read_response",
      (PyCFunction)xu_port_read_response,
      METH_VARARGS,
      "Read a response message from the control interface.\n" },

    { "write_response",
      (PyCFunction)xu_port_write_response,
      METH_VARARGS,
      "Write a response message to the control interface.\n" },

    { "request_to_read",
      (PyCFunction)xu_port_request_to_read,
      METH_VARARGS,
      "Returns TRUE if there is a request message to read.\n" },

    { "space_to_write_request",
      (PyCFunction)xu_port_space_to_write_request,
      METH_VARARGS,
      "Returns TRUE if there is space to write a request message.\n" },

    { "response_to_read",
      (PyCFunction)xu_port_response_to_read,
      METH_VARARGS,
      "Returns TRUE if there is a response message to read.\n" },

    { "space_to_write_response",
      (PyCFunction)xu_port_space_to_write_response,
      METH_VARARGS,
      "Returns TRUE if there is space to write a response message.\n" },
      
    { "register",
      (PyCFunction)xu_port_register,
      METH_VARARGS | METH_KEYWORDS,
      "Register to receive a type of message on this channel.\n" },
      
    { "deregister",
      (PyCFunction)xu_port_deregister,
      METH_VARARGS | METH_KEYWORDS,
      "Stop receiving a type of message on this port.\n" },

    { "connect",
      (PyCFunction)xu_port_connect,
      METH_VARARGS,
      "Synchronously connect to remote domain.\n" },

    { "disconnect",
      (PyCFunction)xu_port_disconnect,
      METH_VARARGS,
      "Synchronously disconnect from remote domain.\n" },

    { NULL, NULL, 0, NULL }
};

staticforward PyTypeObject xu_port_type;

static PyObject *xu_port_new(PyObject *self, PyObject *args, PyObject *kwds)
{
    xu_port_object *xup;
    u32 dom;
    int port1 = 0, port2 = 0;
    xcs_msg_t kmsg;

    static char *kwd_list[] = { "dom", "local_port", "remote_port", NULL };

    if ( !PyArg_ParseTupleAndKeywords(args, kwds, "i|ii", kwd_list,
                                      &dom, &port1, &port2) )
        return NULL;

    xup = PyObject_New(xu_port_object, &xu_port_type);

    xup->connected  = 0;
    xup->remote_dom = dom;
    
    kmsg.type = XCS_CIF_NEW_CC;
    kmsg.u.interface.dom         = xup->remote_dom;
    kmsg.u.interface.local_port  = port1; 
    kmsg.u.interface.remote_port = port2;
    xcs_ctrl_send(&kmsg);
    xcs_ctrl_read(&kmsg);
    
    if ( kmsg.result != XCS_RSLT_OK ) 
        goto fail1;
        
    xup->local_port  = kmsg.u.interface.local_port;
    xup->remote_port = kmsg.u.interface.remote_port;
    xup->connected = 1;
                
    return (PyObject *)xup;

 fail1:
    PyObject_Del((PyObject *)xup);
    return NULL;    
}

static PyObject *xu_port_getattr(PyObject *obj, char *name)
{
    xu_port_object *xup = (xu_port_object *)obj;
    if ( strcmp(name, "local_port") == 0 )
        return PyInt_FromLong(xup->local_port);
    if ( strcmp(name, "remote_port") == 0 )
        return PyInt_FromLong(xup->remote_port);
    if ( strcmp(name, "remote_dom") == 0 )
        return PyInt_FromLong(xup->remote_dom);
    return Py_FindMethod(xu_port_methods, obj, name);
}

static void xu_port_dealloc(PyObject *self)
{

    xu_port_object *xup = (xu_port_object *)self;
    xcs_msg_t kmsg;

    if ( xup->remote_dom != 0 )
    {  
        kmsg.type = XCS_CIF_FREE_CC;
        kmsg.u.interface.dom         = xup->remote_dom;
        kmsg.u.interface.local_port  = xup->local_port; 
        kmsg.u.interface.remote_port = xup->remote_port;
        xcs_ctrl_send(&kmsg);
        xcs_ctrl_read(&kmsg);
    }
            
    PyObject_Del(self);
}

static PyTypeObject xu_port_type = {
    PyObject_HEAD_INIT(&PyType_Type)
    0,
    "port",
    sizeof(xu_port_object),
    0,
    xu_port_dealloc,     /* tp_dealloc     */
    NULL,                /* tp_print       */
    xu_port_getattr,     /* tp_getattr     */
    NULL,                /* tp_setattr     */
    NULL,                /* tp_compare     */
    NULL,                /* tp_repr        */
    NULL,                /* tp_as_number   */
    NULL,                /* tp_as_sequence */
    NULL,                /* tp_as_mapping  */
    NULL                 /* tp_hash        */
};



/*
 * *********************** BUFFER ***********************
 */

#define BUFSZ 65536
#define MASK_BUF_IDX(_i) ((_i)&(BUFSZ-1))
typedef unsigned int BUF_IDX;

typedef struct {
    PyObject_HEAD;
    char        *buf;
    unsigned int prod, cons;
} xu_buffer_object;

static PyObject *__xu_buffer_peek(xu_buffer_object *xub, int max)
{
    PyObject *str1, *str2;
    int len1, len2, c = MASK_BUF_IDX(xub->cons);

    len1 = xub->prod - xub->cons;
    if ( len1 > (BUFSZ - c) ) /* clip to ring wrap */
        len1 = BUFSZ - c;
    if ( len1 > max )         /* clip to specified maximum */
        len1 = max;
    if ( len1 < 0 )           /* sanity */
        len1 = 0;

    if ( (str1 = PyString_FromStringAndSize(&xub->buf[c], len1)) == NULL )
        return NULL;

    if ( (len1 < (xub->prod - xub->cons)) && (len1 < max) )
    {
        len2 = max - len1;
        if ( len2 > MASK_BUF_IDX(xub->prod) )
            len2 = MASK_BUF_IDX(xub->prod);
        if ( len2 > 0 )
        {
            str2 = PyString_FromStringAndSize(&xub->buf[0], len2);
            if ( str2 == NULL )
                return NULL;
            PyString_ConcatAndDel(&str1, str2);
            if ( str1 == NULL )
                return NULL;
        }
    }

    return str1;
}

static PyObject *xu_buffer_peek(PyObject *self, PyObject *args)
{
    xu_buffer_object *xub = (xu_buffer_object *)self;
    int max = 1024;

    if ( !PyArg_ParseTuple(args, "|i", &max) )
        return NULL;
    
    return __xu_buffer_peek(xub, max);
}

static PyObject *xu_buffer_read(PyObject *self, PyObject *args)
{
    xu_buffer_object *xub = (xu_buffer_object *)self;
    PyObject *str;
    int max = 1024;

    if ( !PyArg_ParseTuple(args, "|i", &max) )
        return NULL;

    if ( (str = __xu_buffer_peek(xub, max)) != NULL )
        xub->cons += PyString_Size(str);

    return str;
}

static PyObject *xu_buffer_discard(PyObject *self, PyObject *args)
{
    xu_buffer_object *xub = (xu_buffer_object *)self;
    int max, len;

    if ( !PyArg_ParseTuple(args, "i", &max) )
        return NULL;

    len = xub->prod - xub->cons;
    if ( len > max )
        len = max;
    if ( len < 0 )
        len = 0;

    xub->cons += len;

    return PyInt_FromLong(len);
}

static PyObject *xu_buffer_write(PyObject *self, PyObject *args)
{
    xu_buffer_object *xub = (xu_buffer_object *)self;
    char *str;
    int len, len1, len2;

    if ( !PyArg_ParseTuple(args, "s#", &str, &len) )
        return NULL;

    len1 = len;
    if ( len1 > (BUFSZ - MASK_BUF_IDX(xub->prod)) )
        len1 = BUFSZ - MASK_BUF_IDX(xub->prod);
    if ( len1 > (BUFSZ - (xub->prod - xub->cons)) )
        len1 = BUFSZ - (xub->prod - xub->cons);

    if ( len1 == 0 )
        return PyInt_FromLong(0);

    memcpy(&xub->buf[MASK_BUF_IDX(xub->prod)], &str[0], len1);
    xub->prod += len1;

    if ( len1 < len )
    {
        len2 = len - len1;
        if ( len2 > (BUFSZ - MASK_BUF_IDX(xub->prod)) )
            len2 = BUFSZ - MASK_BUF_IDX(xub->prod);
        if ( len2 > (BUFSZ - (xub->prod - xub->cons)) )
            len2 = BUFSZ - (xub->prod - xub->cons);
        if ( len2 != 0 )
        {
            memcpy(&xub->buf[MASK_BUF_IDX(xub->prod)], &str[len1], len2);
            xub->prod += len2;
            return PyInt_FromLong(len1 + len2);
        }
    }

    return PyInt_FromLong(len1);
}

static PyObject *xu_buffer_empty(PyObject *self, PyObject *args)
{
    xu_buffer_object *xub = (xu_buffer_object *)self;

    if ( !PyArg_ParseTuple(args, "") )
        return NULL;

    if ( xub->cons == xub->prod )
        return PyInt_FromLong(1);

    return PyInt_FromLong(0);
}

static PyObject *xu_buffer_full(PyObject *self, PyObject *args)
{
    xu_buffer_object *xub = (xu_buffer_object *)self;

    if ( !PyArg_ParseTuple(args, "") )
        return NULL;

    if ( (xub->prod - xub->cons) == BUFSZ )
        return PyInt_FromLong(1);

    return PyInt_FromLong(0);
}

static PyMethodDef xu_buffer_methods[] = {
    { "peek", 
      (PyCFunction)xu_buffer_peek,
      METH_VARARGS,
      "Peek up to @max bytes from the buffer. Returns a string.\n" },

    { "read", 
      (PyCFunction)xu_buffer_read,
      METH_VARARGS,
      "Read up to @max bytes from the buffer. Returns a string.\n" },

    { "discard", 
      (PyCFunction)xu_buffer_discard,
      METH_VARARGS,
      "Discard up to @max bytes from the buffer. Returns number of bytes.\n" },

    { "write", 
      (PyCFunction)xu_buffer_write,
      METH_VARARGS,
      "Write @string into buffer. Return number of bytes written.\n" },

    { "empty", 
      (PyCFunction)xu_buffer_empty,
      METH_VARARGS,
      "Return TRUE if the buffer is empty.\n" },

    { "full", 
      (PyCFunction)xu_buffer_full,
      METH_VARARGS,
      "Return TRUE if the buffer is full.\n" },

    { NULL, NULL, 0, NULL }
};

staticforward PyTypeObject xu_buffer_type;

static PyObject *xu_buffer_new(PyObject *self, PyObject *args)
{
    xu_buffer_object *xub;

    if ( !PyArg_ParseTuple(args, "") )
        return NULL;

    xub = PyObject_New(xu_buffer_object, &xu_buffer_type);

    if ( (xub->buf = malloc(BUFSZ)) == NULL )
    {
        PyObject_Del((PyObject *)xub);
        return NULL;
    }

    xub->prod = xub->cons = 0;

    return (PyObject *)xub;
}

static PyObject *xu_buffer_getattr(PyObject *obj, char *name)
{
    return Py_FindMethod(xu_buffer_methods, obj, name);
}

static void xu_buffer_dealloc(PyObject *self)
{
    xu_buffer_object *xub = (xu_buffer_object *)self;
    free(xub->buf);
    PyObject_Del(self);
}

static PyTypeObject xu_buffer_type = {
    PyObject_HEAD_INIT(&PyType_Type)
    0,
    "buffer",
    sizeof(xu_buffer_object),
    0,
    xu_buffer_dealloc,   /* tp_dealloc     */
    NULL,                /* tp_print       */
    xu_buffer_getattr,   /* tp_getattr     */
    NULL,                /* tp_setattr     */
    NULL,                /* tp_compare     */
    NULL,                /* tp_repr        */
    NULL,                /* tp_as_number   */
    NULL,                /* tp_as_sequence */
    NULL,                /* tp_as_mapping  */
    NULL                 /* tp_hash        */
};



/*
 * *********************** MODULE WRAPPER ***********************
 */

static void handle_child_death(int dummy)
{
    while ( waitpid(-1, NULL, WNOHANG) > 0 )
        continue;
}

static PyObject *xu_autoreap(PyObject *self, PyObject *args)
{
    struct sigaction sa;

    if ( !PyArg_ParseTuple(args, "") )
        return NULL;

    memset(&sa, 0, sizeof(sa));
    sa.sa_handler = handle_child_death;
    sigemptyset(&sa.sa_mask);
    sa.sa_flags = SA_NOCLDSTOP | SA_RESTART;
    (void)sigaction(SIGCHLD, &sa, NULL);

    Py_INCREF(Py_None);
    return Py_None;
}

static PyMethodDef xu_methods[] = {
    { "notifier", xu_notifier_new, METH_VARARGS, 
      "Create a new notifier." },
    { "message", xu_message_new, METH_VARARGS, 
      "Create a new communications message." },
    { "port", (PyCFunction)xu_port_new, METH_VARARGS | METH_KEYWORDS, 
      "Create a new communications port." },
    { "buffer", xu_buffer_new, METH_VARARGS, 
      "Create a new ring buffer." },
    { "autoreap", xu_autoreap, METH_VARARGS,
      "Ensure that zombie children are automatically reaped by the OS." },
    { NULL, NULL, 0, NULL }
};

PyMODINIT_FUNC initxu(void)
{
    PyObject *m, *d;

    m = Py_InitModule(XENPKG, xu_methods);

    d = PyModule_GetDict(m);
    port_error = PyErr_NewException(XENPKG ".PortError", NULL, NULL);
    PyDict_SetItemString(d, "PortError", port_error);

    /* KAF: This ensures that we get debug output in a timely manner. */
    setbuf(stdout, NULL);
    setbuf(stderr, NULL);
}<|MERGE_RESOLUTION|>--- conflicted
+++ resolved
@@ -972,7 +972,6 @@
         P2C(mem_request_t, target, u32);
         P2C(mem_request_t, status, u32);
         break;
-<<<<<<< HEAD
     case TYPE(CMSG_USBIF_FE, CMSG_USBIF_FE_INTERFACE_STATUS_CHANGED):
         P2C(usbif_fe_interface_status_changed_t, status, u32);
         P2C(usbif_fe_interface_status_changed_t, evtchn, u16);
@@ -1019,10 +1018,9 @@
         break;
     case TYPE(CMSG_USBIF_BE, CMSG_USBIF_BE_RELEASE_PORT):
         PSTR2CHAR(usbif_be_release_port_t, path);
-=======
+        break;
     case TYPE(CMSG_SHUTDOWN, CMSG_SHUTDOWN_SYSRQ):
         P2C(shutdown_sysrq_t, key, char);
->>>>>>> 9d44e5ae
         break;
     }
 
