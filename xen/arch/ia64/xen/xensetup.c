--- conflicted
+++ resolved
@@ -532,15 +532,8 @@
 
     init_trace_bufs();
 
-<<<<<<< HEAD
-    /* Give up the VGA console if DOM0 is configured to grab it. */
     if (opt_xencons)
-	console_endboot(cmdline && strstr(cmdline, "tty0"));
-=======
-#ifdef CONFIG_XEN_CONSOLE_INPUT	/* CONFIG_SERIAL_8250_CONSOLE=n in dom0! */
-    console_endboot();
-#endif
->>>>>>> b9ad8f1e
+        console_endboot();
 
     domain0_ready = 1;
 
