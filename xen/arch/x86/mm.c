--- conflicted
+++ resolved
@@ -1859,8 +1859,6 @@
                 break;
 #endif /* __x86_64__ */
             default:
-                printk("do_mmu_update writable update: ma=%p val=%p\n",
-                       req.ptr, req.val);
                 if ( likely(get_page_type(page, PGT_writable_page)) )
                 {
                     if ( shadow_mode_enabled(d) )
@@ -1997,46 +1995,6 @@
      * the case of updating L2 entries.
      */
     if ( likely(!shadow_mode_enabled(d)) )
-<<<<<<< HEAD
-    {
-        if ( unlikely(!mod_l1_entry(&linear_pg_table[l1_linear_offset(va)],
-                                    mk_l1_pgentry(val))) )
-            err = -EINVAL;
-    }
-    else
-    {
-        if ( unlikely(percpu_info[cpu].foreign &&
-                      (shadow_mode_translate(d) ||
-                       shadow_mode_translate(percpu_info[cpu].foreign))) )
-        {
-            // The foreign domain's pfn's are in a different namespace.
-            // We wouldn't be able to figure out how to (re-)shadow our
-            // gpte without additional context.
-            //
-            domain_crash();
-        }
-    
-        check_pagetable(ed, "pre-va"); /* debug */
-        shadow_lock(d);
-        
-        // This is actually overkill - we don't need to sync the L1 itself,
-        // just everything involved in getting to this L1 (i.e. we need
-        // linear_pg_table[l1_linear_offset(va)] to be in sync)...
-        //
-        __shadow_sync_va(ed, va);
-
-        if ( unlikely(__put_user(val, &l1_pgentry_val(
-                                     linear_pg_table[l1_linear_offset(va)]))) )
-            err = -EINVAL;
-        else
-        {
-            // also need to update the shadow
-            unsigned long spte;
-
-            l1pte_propagate_from_guest(d, val, &spte);
-            shadow_set_l1e(va, spte, 0);
-
-=======
     {
         if ( unlikely(!mod_l1_entry(&linear_pg_table[l1_linear_offset(va)],
                                     mk_l1_pgentry(val))) )
@@ -2100,7 +2058,6 @@
             l1pte_propagate_from_guest(d, val, &spte);
             shadow_set_l1e(va, spte, 0);
 
->>>>>>> c5ad7bd0
             /*
              * If we're in log-dirty mode then we need to note that we've updated
              * the PTE in the PT-holding page. We need the machine frame number
@@ -2486,7 +2443,6 @@
         if ( unlikely(l1_pgentry_val(ol1e) & _PAGE_PRESENT) )
             put_page_from_l1e(ol1e, d);
     }
-
     unmap_domain_mem(pl1e);
     
     perfc_incr_histo(wpt_updates, modified, PT_UPDATES);
