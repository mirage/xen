#ifndef	_IA64_CONFIG_H_
#define _IA64_CONFIG_H_

// control flags for turning on/off features under test
#undef CLONE_DOMAIN0
//#define CLONE_DOMAIN0 1
#define DOMU_BUILD_STAGING
#define VHPT_GLOBAL
#define DOMU_AUTO_RESTART

// manufactured from component pieces

// defined in linux/arch/ia64/defconfig
//#define	CONFIG_IA64_GENERIC
#define	CONFIG_IA64_HP_SIM
#define	CONFIG_IA64_L1_CACHE_SHIFT 7
// needed by include/asm-ia64/page.h
#define	CONFIG_IA64_PAGE_SIZE_16KB	// 4KB doesn't work?!?
#define	CONFIG_IA64_GRANULE_16MB

#ifndef __ASSEMBLY__

// can't find where this typedef was before?!?
// needed by include/asm-ia64/processor.h (and other places)
typedef int pid_t;

// from include/linux/kernel.h
#define ALIGN(x,a) (((x)+(a)-1)&~((a)-1))

//////////////////////////////////////

#define FASTCALL(x) x	// see linux/include/linux/linkage.h
#define fastcall	// " "

#define watchdog_disable() ((void)0)
#define watchdog_enable()  ((void)0)
// from linux/include/linux/types.h
#define CLEAR_BITMAP(name,bits) \
	memset(name, 0, BITS_TO_LONGS(bits)*sizeof(unsigned long))

// FIXME?: x86-ism used in xen/mm.h
#define LOCK_PREFIX

extern unsigned long xenheap_phys_end;
extern unsigned long xen_pstart;
extern unsigned long xenheap_size;
extern unsigned long dom0_start;
extern unsigned long dom0_size;

// from linux/include/linux/mm.h
extern struct page *mem_map;

// xen/include/asm/config.h
extern char _end[]; /* standard ELF symbol */

// linux/include/linux/compiler.h
#define __attribute_const__
#define __user
//#define __kernel
//#define __safe
#define __force
#define __chk_user_ptr(x) (void)0
//#define __chk_io_ptr(x) (void)0
//#define __builtin_warning(x, y...) (1)
//#define __acquires(x)
//#define __releases(x)
//#define __acquire(x) (void)0
//#define __release(x) (void)0
//#define __cond_lock(x) (x)
#define __must_check
#define __deprecated

// xen/include/asm/config.h
#define HZ 100
// leave SMP for a later time
#define NR_CPUS 1
//#define NR_CPUS 16
//#define CONFIG_NR_CPUS 16
#define barrier() __asm__ __volatile__("": : :"memory")

///////////////////////////////////////////////////////////////
// xen/include/asm/config.h
// Natural boundary upon TR size to define xenheap space
#define XENHEAP_DEFAULT_MB (1 << (KERNEL_TR_PAGE_SHIFT - 20))
#define XENHEAP_DEFAULT_SIZE	(1 << KERNEL_TR_PAGE_SHIFT)
#define	ELFSIZE	64

///////////////////////////////////////////////////////////////

// get rid of difficult circular include dependency
#define CMPXCHG_BUGCHECK(v)
#define CMPXCHG_BUGCHECK_DECL

// from include/asm-ia64/smp.h
#ifdef CONFIG_SMP
#error "Lots of things to fix to enable CONFIG_SMP!"
#endif
#define	get_cpu()	0
#define put_cpu()	do {} while(0)

// from linux/include/linux/mm.h
struct page;

// function calls; see decl in xen/include/xen/sched.h
#undef free_task_struct
#undef alloc_task_struct

// initial task has a different name in Xen
//#define	idle0_task	init_task
#define	idle0_exec_domain	init_task

// avoid redefining task_t in asm/thread_info.h
#define task_t	struct domain

// avoid redefining task_struct in asm/current.h
#define task_struct exec_domain

// linux/include/asm-ia64/machvec.h (linux/arch/ia64/lib/io.c)
#define platform_inb	__ia64_inb
#define platform_inw	__ia64_inw
#define platform_inl	__ia64_inl
#define platform_outb	__ia64_outb
#define platform_outw	__ia64_outw
#define platform_outl	__ia64_outl

// FIXME: This just overrides a use in a typedef (not allowed in ia64,
//  or maybe just in older gcc's?) used in ac_timer.c but should be OK
//  (and indeed is probably required!) elsewhere
#undef __cacheline_aligned
#undef ____cacheline_aligned
#undef ____cacheline_aligned_in_smp
#define __cacheline_aligned
#define __cacheline_aligned_in_smp
#define ____cacheline_aligned
#define ____cacheline_aligned_in_smp
#define ____cacheline_maxaligned_in_smp

#include "asm/types.h"	// for u64

// warning: unless search_extable is declared, the return value gets
// truncated to 32-bits, causing a very strange error in privop handling
struct exception_table_entry;

const struct exception_table_entry *
search_extable(const struct exception_table_entry *first,
	       const struct exception_table_entry *last,
	       unsigned long value);
void sort_extable(struct exception_table_entry *start,
		  struct exception_table_entry *finish);
void sort_main_extable(void);

#define printk printf

#undef  __ARCH_IRQ_STAT

#define find_first_set_bit(x)	(ffs(x)-1)	// FIXME: Is this right???

// from include/asm-x86/*/uaccess.h
#define array_access_ok(addr,count,size)			\
    (likely(sizeof(count) <= 4) /* disallow 64-bit counts */ &&  \
     access_ok(type,addr,count*size))

// without this, uart_config_stageX does outb's which are non-portable
#define NO_UART_CONFIG_OK

// see drivers/char/console.c
#ifndef CONFIG_VTI
#define	OPT_CONSOLE_STR "com1"
#else // CONFIG_VTI
#define	OPT_CONSOLE_STR "com2"
#endif // CONFIG_VTI

#define __attribute_used__	__attribute__ ((unused))

// see include/asm-x86/atomic.h (different from standard linux)
#define _atomic_set(v,i) (((v).counter) = (i))
#define _atomic_read(v) ((v).counter)
// FIXME following needs work
#define atomic_compareandswap(old, new, v) old

// see include/asm-ia64/mm.h, handle remaining pfn_info uses until gone
#define pfn_info page

// see common/keyhandler.c
#define	nop()	asm volatile ("nop 0")

// from include/linux/preempt.h (needs including from interrupt.h or smp.h)
#define preempt_enable()	do { } while (0)
#define preempt_disable()	do { } while (0)

// needed for include/xen/linuxtime.h
typedef s64 time_t;
typedef s64 suseconds_t;

// needed for include/linux/jiffies.h
typedef long clock_t;

// from include/linux/kernel.h, needed by jiffies.h
#define typecheck(type,x) \
({	type __dummy; \
	typeof(x) __dummy2; \
	(void)(&__dummy == &__dummy2); \
	1; \
})

// from include/linux/timex.h, needed by arch/ia64/time.c
#define	TIME_SOURCE_CPU 0

// used in common code
#define softirq_pending(cpu)	(cpu_data(cpu)->softirq_pending)

// dup'ed from signal.h to avoid changes to includes
#define	SA_SHIRQ	0x04000000
#define	SA_INTERRUPT	0x20000000

// needed for setup.c
extern unsigned long loops_per_jiffy;
extern char saved_command_line[];
struct screen_info { };
#define seq_printf(a,b...) printf(b)
#define CONFIG_BLK_DEV_INITRD // needed to reserve memory for domain0

// needed for newer ACPI code
#define asmlinkage

#define FORCE_CRASH()	asm("break 0;;");

// these declarations got moved at some point, find a better place for them
extern int opt_noht;
extern int ht_per_core;

// needed for include/xen/smp.h
#define __smp_processor_id()	0

// xen/include/asm/config.h
/******************************************************************************
 * config.h
 * 
 * A Linux-style configuration list.
 */

#ifndef __XEN_IA64_CONFIG_H__
#define __XEN_IA64_CONFIG_H__

#undef CONFIG_X86

#define CONFIG_MCKINLEY

//#define CONFIG_SMP 1
//#define CONFIG_NR_CPUS 2
//leave SMP for a later time
#undef CONFIG_SMP
#undef CONFIG_X86_LOCAL_APIC
#undef CONFIG_X86_IO_APIC
#undef CONFIG_X86_L1_CACHE_SHIFT

// this needs to be on to run on hp zx1 with more than 4GB
// it is hacked around for now though
//#define	CONFIG_VIRTUAL_MEM_MAP

//#ifndef CONFIG_IA64_HP_SIM
// looks like this is hard to turn off for Xen
#define CONFIG_ACPI 1
#define CONFIG_ACPI_BOOT 1
//#endif

#define CONFIG_PCI 1
#define CONFIG_PCI_BIOS 1
#define CONFIG_PCI_DIRECT 1

#define CONFIG_XEN_ATTENTION_KEY 1
#endif /* __ASSEMBLY__ */
#endif /* __XEN_IA64_CONFIG_H__ */

// FOLLOWING ADDED FOR XEN POST-NGIO and/or LINUX 2.6.7

// following derived from linux/include/linux/compiler-gcc3.h
// problem because xen (over?)simplifies include/xen/compiler.h
#if __GNUC_MAJOR < 3 || __GNUC_MINOR__ >= 3
# define __attribute_used__	__attribute__((__used__))
#else
# define __attribute_used__	__attribute__((__unused__))
#endif
<<<<<<< HEAD
=======

#endif	/* _IA64_CONFIG_H_ */
>>>>>>> 55d996cb
<|MERGE_RESOLUTION|>--- conflicted
+++ resolved
@@ -281,8 +281,4 @@
 #else
 # define __attribute_used__	__attribute__((__unused__))
 #endif
-<<<<<<< HEAD
-=======
-
-#endif	/* _IA64_CONFIG_H_ */
->>>>>>> 55d996cb
+#endif	/* _IA64_CONFIG_H_ */