--- conflicted
+++ resolved
@@ -56,32 +56,28 @@
 #include <asm/bitops.h>
 #include <asm/flushtlb.h>
 
-<<<<<<< HEAD
-#define linear_pg_table ((l1_pgentry_t *)LINEAR_PT_VIRT_START)
-#define __linear_l2_table ((l2_pgentry_t *)(LINEAR_PT_VIRT_START + \
-     (LINEAR_PT_VIRT_START>>(L2_PAGETABLE_SHIFT-L1_PAGETABLE_SHIFT))))
-#define linear_l2_table(_ed) ((_ed)->arch.guest_vtable)
-
-#define va_to_l1mfn(_ed, _va) (l2_pgentry_val(linear_l2_table(_ed)[_va>>L2_PAGETABLE_SHIFT]) >> PAGE_SHIFT)
-=======
 #define linear_l1_table                                                 \
     ((l1_pgentry_t *)(LINEAR_PT_VIRT_START))
-#define linear_l2_table                                                 \
+#define __linear_l2_table                                                 \
     ((l2_pgentry_t *)(LINEAR_PT_VIRT_START +                            \
                      (LINEAR_PT_VIRT_START >> (PAGETABLE_ORDER<<0))))
-#define linear_l3_table                                                 \
+#define __linear_l3_table                                                 \
     ((l3_pgentry_t *)(LINEAR_PT_VIRT_START +                            \
                      (LINEAR_PT_VIRT_START >> (PAGETABLE_ORDER<<0)) +   \
                      (LINEAR_PT_VIRT_START >> (PAGETABLE_ORDER<<1))))
-#define linear_l4_table                                                 \
+#define __linear_l4_table                                                 \
     ((l4_pgentry_t *)(LINEAR_PT_VIRT_START +                            \
                      (LINEAR_PT_VIRT_START >> (PAGETABLE_ORDER<<0)) +   \
                      (LINEAR_PT_VIRT_START >> (PAGETABLE_ORDER<<1)) +   \
                      (LINEAR_PT_VIRT_START >> (PAGETABLE_ORDER<<2))))
+
 #define linear_pg_table linear_l1_table
-#define va_to_l1mfn(_va) \
-    (l2_pgentry_val(linear_l2_table[_va>>L2_PAGETABLE_SHIFT]) >> PAGE_SHIFT)
->>>>>>> 574a4322
+#define linear_l2_table(_ed) ((_ed)->arch.guest_vtable)
+#define linear_l3_table(_ed) ((_ed)->arch.guest_vl3table)
+#define linear_l4_table(_ed) ((_ed)->arch.guest_vl4table)
+
+#define va_to_l1mfn(_ed, _va) \
+    (l2_pgentry_val(linear_l2_table(_ed)[_va>>L2_PAGETABLE_SHIFT]) >> PAGE_SHIFT)
 
 extern root_pgentry_t idle_pg_table[ROOT_PAGETABLE_ENTRIES];
 
